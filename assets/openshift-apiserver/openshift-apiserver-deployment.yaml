kind: Deployment
apiVersion: apps/v1
metadata:
  name: openshift-apiserver
spec:
  replicas: {{ .Replicas }}
  strategy:
    type: RollingUpdate
    rollingUpdate:
      maxSurge: 3
      maxUnavailable: 1
  selector:
    matchLabels:
      app: openshift-apiserver
  template:
    metadata:
      labels:
        app: openshift-apiserver
    spec:
      tolerations:
        - key: "multi-az-worker"
          operator: "Equal"
          value: "true"
          effect: NoSchedule
      affinity:
        podAntiAffinity:
          requiredDuringSchedulingIgnoredDuringExecution:
            - labelSelector:
                matchExpressions:
                  - key: app
                    operator: In
                    values: ["openshift-apiserver"]
              topologyKey: "kubernetes.io/hostname"
            - labelSelector:
                matchExpressions:
                  - key: app
                    operator: In
                    values: ["openshift-apiserver"]
              topologyKey: "failure-domain.beta.kubernetes.io/zone"
      automountServiceAccountToken: false
      containers:
      - name: openshift-apiserver
        image: {{ imageFor "openshift-apiserver" }}
        args:
        - "start"
        - "--config=/etc/kubernetes/apiserver-config/config.yaml"
        - "--authorization-kubeconfig=/etc/kubernetes/secret/kubeconfig"
<<<<<<< HEAD
=======
        - "--authentication-kubeconfig=/etc/kubernetes/secret/kubeconfig"
>>>>>>> 5c9b58a5
        - "--requestheader-client-ca-file=/etc/kubernetes/config/aggregator-client-ca.crt"
        - "--requestheader-allowed-names=kube-apiserver-proxy,system:kube-apiserver-proxy,system:openshift-aggregator"
        - "--requestheader-username-headers=X-Remote-User"
        - "--requestheader-group-headers=X-Remote-Group"
        - "--requestheader-extra-headers-prefix=X-Remote-Extra-"
        - "--client-ca-file=/etc/kubernetes/config/serving-ca.crt"
        volumeMounts:
        - mountPath: /etc/kubernetes/secret
          name: secret
        - mountPath: /etc/kubernetes/apiserver-config
          name: apiserver-config
        - mountPath: /etc/kubernetes/config
          name: config
        - mountPath: /var/run/kubernetes
          name: logs
        workingDir: /var/run/kubernetes
      volumes:
      - secret:
          secretName: openshift-apiserver
        name: secret
      - configMap:
          name: openshift-apiserver
        name: config
      - configMap:
          name: openshift-apiserver-config
        name: apiserver-config
      - emptyDir: {}
        name: logs<|MERGE_RESOLUTION|>--- conflicted
+++ resolved
@@ -45,10 +45,7 @@
         - "start"
         - "--config=/etc/kubernetes/apiserver-config/config.yaml"
         - "--authorization-kubeconfig=/etc/kubernetes/secret/kubeconfig"
-<<<<<<< HEAD
-=======
         - "--authentication-kubeconfig=/etc/kubernetes/secret/kubeconfig"
->>>>>>> 5c9b58a5
         - "--requestheader-client-ca-file=/etc/kubernetes/config/aggregator-client-ca.crt"
         - "--requestheader-allowed-names=kube-apiserver-proxy,system:kube-apiserver-proxy,system:openshift-aggregator"
         - "--requestheader-username-headers=X-Remote-User"
