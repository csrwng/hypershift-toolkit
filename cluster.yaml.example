--- conflicted
+++ resolved
@@ -141,9 +141,5 @@
     - resourceLimit:
         - cpu: 200m
           memory: 200Mi
-<<<<<<< HEAD
 apiServerAuditEnabled: true
-=======
-apiServerAuditEnabled: true
-restartDate: "2017-07-27T16:39:00Z"
->>>>>>> bc121839
+restartDate: "2017-07-27T16:39:00Z"